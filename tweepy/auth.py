--- conflicted
+++ resolved
@@ -167,7 +167,6 @@
             self._bearer_token = ''
         self.consumer_key = consumer_key
         self.consumer_secret = consumer_secret
-<<<<<<< HEAD
 
         if self.consumer_key and self.consumer_secret:
             resp = requests.post(self._get_oauth_url('token'),
@@ -180,20 +179,6 @@
                                 'but got %s instead' % data.get('token_type'))
 
             self._bearer_token = data['access_token']
-=======
-        self._bearer_token = ''
-
-        resp = requests.post(self._get_oauth_url('token'),
-                             auth=(self.consumer_key,
-                                   self.consumer_secret),
-                             data={'grant_type': 'client_credentials'})
-        data = resp.json()
-        if data.get('token_type') != 'bearer':
-            raise TweepError('Expected token_type to equal "bearer", '
-                             f'but got {data.get("token_type")} instead')
-
-        self._bearer_token = data['access_token']
->>>>>>> 043c6608
 
     def _get_oauth_url(self, endpoint):
         return 'https://' + self.OAUTH_HOST + self.OAUTH_ROOT + endpoint
