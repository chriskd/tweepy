# Tweepy
# Copyright 2009-2010 Joshua Roesslein
# See LICENSE for details.

from tweepy.error import TweepError
from tweepy.utils import parse_datetime, parse_html_value, parse_a_href, \
        parse_search_datetime, unescape_html


class ResultSet(list):
    """A list like object that holds results from a Twitter API query."""
    def __init__(self, max_id=None, since_id=None):
        super(ResultSet, self).__init__()
        self._max_id = max_id
        self._since_id = since_id

    @property
    def max_id(self):
        if self._max_id:
            return self._max_id
        ids = self.ids()
        return max(ids) if ids else None

    @property
    def since_id(self):
        if self._since_id:
            return self._since_id
        ids = self.ids()
        return min(ids) if ids else None

    def ids(self):
        return [item.id for item in self if hasattr(item, 'id')]

class Model(object):

    def __init__(self, api=None):
        self._api = api

    def __getstate__(self):
        # pickle
        pickle = dict(self.__dict__)
        try:
            del pickle['_api']  # do not pickle the API reference
        except KeyError:
            pass
        return pickle

    @classmethod
    def parse(cls, api, json):
        """Parse a JSON object into a model instance."""
        raise NotImplementedError

    @classmethod
    def parse_list(cls, api, json_list):
        """Parse a list of JSON objects into a result set of model instances."""
        results = ResultSet()
        for obj in json_list:
            if obj:
                results.append(cls.parse(api, obj))
        return results


class Status(Model):

    @classmethod
    def parse(cls, api, json):
        status = cls(api)
        for k, v in json.items():
            if k == 'user':
                user_model = getattr(api.parser.model_factory, 'user')
                user = user_model.parse(api, v)
                setattr(status, 'author', user)
                setattr(status, 'user', user)  # DEPRECIATED
            elif k == 'created_at':
                setattr(status, k, parse_datetime(v))
            elif k == 'source':
                if '<' in v:
                    setattr(status, k, parse_html_value(v))
                    setattr(status, 'source_url', parse_a_href(v))
                else:
                    setattr(status, k, v)
                    setattr(status, 'source_url', None)
            elif k == 'retweeted_status':
                setattr(status, k, Status.parse(api, v))
            elif k == 'place':
                if v is not None:
                    setattr(status, k, Place.parse(api, v))
                else:
                    setattr(status, k, None)
            else:
                setattr(status, k, v)
        return status

    def destroy(self):
        return self._api.destroy_status(self.id)

    def retweet(self):
        return self._api.retweet(self.id)

    def retweets(self):
        return self._api.retweets(self.id)

    def favorite(self):
        return self._api.create_favorite(self.id)


class User(Model):

    @classmethod
    def parse(cls, api, json):
        user = cls(api)
        for k, v in json.items():
            if k == 'created_at':
                setattr(user, k, parse_datetime(v))
            elif k == 'status':
                setattr(user, k, Status.parse(api, v))
            elif k == 'following':
                # twitter sets this to null if it is false
                if v is True:
                    setattr(user, k, True)
                else:
                    setattr(user, k, False)
            else:
                setattr(user, k, v)
        return user

    @classmethod
    def parse_list(cls, api, json_list):
        if isinstance(json_list, list):
            item_list = json_list
        else:
            item_list = json_list['users']

        results = ResultSet()
        for obj in item_list:
            results.append(cls.parse(api, obj))
        return results

    def timeline(self, **kargs):
        return self._api.user_timeline(user_id=self.id, **kargs)

    def friends(self, **kargs):
        return self._api.friends(user_id=self.id, **kargs)

    def followers(self, **kargs):
        return self._api.followers(user_id=self.id, **kargs)

    def follow(self):
        self._api.create_friendship(user_id=self.id)
        self.following = True

    def unfollow(self):
        self._api.destroy_friendship(user_id=self.id)
        self.following = False

    def lists_memberships(self, *args, **kargs):
        return self._api.lists_memberships(user=self.screen_name, *args, **kargs)

    def lists_subscriptions(self, *args, **kargs):
        return self._api.lists_subscriptions(user=self.screen_name, *args, **kargs)

    def lists(self, *args, **kargs):
        return self._api.lists(user=self.screen_name, *args, **kargs)

    def followers_ids(self, *args, **kargs):
        return self._api.followers_ids(user_id=self.id, *args, **kargs)


class DirectMessage(Model):

    @classmethod
    def parse(cls, api, json):
        dm = cls(api)
        for k, v in json.items():
            if k == 'sender' or k == 'recipient':
                setattr(dm, k, User.parse(api, v))
            elif k == 'created_at':
                setattr(dm, k, parse_datetime(v))
            else:
                setattr(dm, k, v)
        return dm

    def destroy(self):
        return self._api.destroy_direct_message(self.id)


class Friendship(Model):

    @classmethod
    def parse(cls, api, json):
        relationship = json['relationship']

        # parse source
        source = cls(api)
        for k, v in relationship['source'].items():
            setattr(source, k, v)

        # parse target
        target = cls(api)
        for k, v in relationship['target'].items():
            setattr(target, k, v)

        return source, target


class Category(Model):

    @classmethod
    def parse(cls, api, json):
        category = cls(api)
        for k, v in json.items():
            setattr(category, k, v)
        return category


class SavedSearch(Model):

    @classmethod
    def parse(cls, api, json):
        ss = cls(api)
        for k, v in json.items():
            if k == 'created_at':
                setattr(ss, k, parse_datetime(v))
            else:
                setattr(ss, k, v)
        return ss

    def destroy(self):
        return self._api.destroy_saved_search(self.id)


class SearchResults(ResultSet):

    @classmethod
    def parse(cls, api, json):
<<<<<<< HEAD
        results = SearchResults()
        metadata = json['search_metadata']
        results.max_id = metadata.get('max_id')
        results.since_id = metadata.get('since_id')
        results.refresh_url = metadata.get('refresh_url')
        results.completed_in = metadata.get('completed_in')
        results.query = metadata.get('query')

        for status in json['statuses']:
            results.append(Status.parse(api, status))
=======
        result = cls()
        for k, v in json.items():
            if k == 'created_at':
                setattr(result, k, parse_search_datetime(v))
            elif k == 'source':
                setattr(result, k, parse_html_value(unescape_html(v)))
            else:
                setattr(result, k, v)
        return result

    @classmethod
    def parse_list(cls, api, json_list, result_set=None):
        results = ResultSet(json_list.get('max_id',
                            json_list.get('since_id')))
        results.refresh_url = json_list.get('refresh_url')
        results.next_page = json_list.get('next_page')
        results.results_per_page = json_list.get('results_per_page')
        results.page = json_list.get('page')
        results.completed_in = json_list.get('completed_in')
        results.query = json_list.get('query')

        for obj in json_list['results']:
            results.append(cls.parse(api, obj))
>>>>>>> 4d75a024
        return results


class List(Model):

    @classmethod
    def parse(cls, api, json):
        lst = List(api)
        for k,v in json.items():
            if k == 'user':
                setattr(lst, k, User.parse(api, v))
            elif k == 'created_at':
                setattr(lst, k, parse_datetime(v))
            else:
                setattr(lst, k, v)
        return lst

    @classmethod
    def parse_list(cls, api, json_list, result_set=None):
        results = ResultSet()
        if isinstance(json_list, dict):
            json_list = json_list['lists']
        for obj in json_list:
            results.append(cls.parse(api, obj))
        return results

    def update(self, **kargs):
        return self._api.update_list(self.slug, **kargs)

    def destroy(self):
        return self._api.destroy_list(self.slug)

    def timeline(self, **kargs):
        return self._api.list_timeline(self.user.screen_name, self.slug, **kargs)

    def add_member(self, id):
        return self._api.add_list_member(self.slug, id)

    def remove_member(self, id):
        return self._api.remove_list_member(self.slug, id)

    def members(self, **kargs):
        return self._api.list_members(self.user.screen_name, self.slug, **kargs)

    def is_member(self, id):
        return self._api.is_list_member(self.user.screen_name, self.slug, id)

    def subscribe(self):
        return self._api.subscribe_list(self.user.screen_name, self.slug)

    def unsubscribe(self):
        return self._api.unsubscribe_list(self.user.screen_name, self.slug)

    def subscribers(self, **kargs):
        return self._api.list_subscribers(self.user.screen_name, self.slug, **kargs)

    def is_subscribed(self, id):
        return self._api.is_subscribed_list(self.user.screen_name, self.slug, id)

class Relation(Model):
    @classmethod
    def parse(cls, api, json):
        result = cls(api)
        for k,v in json.items():
            if k == 'value' and json['kind'] in ['Tweet', 'LookedupStatus']:
                setattr(result, k, Status.parse(api, v))
            elif k == 'results':
                setattr(result, k, Relation.parse_list(api, v))
            else:
                setattr(result, k, v)
        return result

class Relationship(Model):
    @classmethod
    def parse(cls, api, json):
        result = cls(api)
        for k,v in json.items():
            if k == 'connections':
                setattr(result, 'is_following', 'following' in v)
                setattr(result, 'is_followed_by', 'followed_by' in v)
            else:
                setattr(result, k, v)
        return result

class JSONModel(Model):

    @classmethod
    def parse(cls, api, json):
        return json


class IDModel(Model):

    @classmethod
    def parse(cls, api, json):
        if isinstance(json, list):
            return json
        else:
            return json['ids']


class BoundingBox(Model):

    @classmethod
    def parse(cls, api, json):
        result = cls(api)
        if json is not None:
            for k, v in json.items():
                setattr(result, k, v)
        return result

    def origin(self):
        """
        Return longitude, latitude of southwest (bottom, left) corner of
        bounding box, as a tuple.

        This assumes that bounding box is always a rectangle, which
        appears to be the case at present.
        """
        return tuple(self.coordinates[0][0])

    def corner(self):
        """
        Return longitude, latitude of northeast (top, right) corner of
        bounding box, as a tuple.

        This assumes that bounding box is always a rectangle, which
        appears to be the case at present.
        """
        return tuple(self.coordinates[0][2])


class Place(Model):

    @classmethod
    def parse(cls, api, json):
        place = cls(api)
        for k, v in json.items():
            if k == 'bounding_box':
                # bounding_box value may be null (None.)
                # Example: "United States" (id=96683cc9126741d1)
                if v is not None:
                    t = BoundingBox.parse(api, v)
                else:
                    t = v
                setattr(place, k, t)
            elif k == 'contained_within':
                # contained_within is a list of Places.
                setattr(place, k, Place.parse_list(api, v))
            else:
                setattr(place, k, v)
        return place

    @classmethod
    def parse_list(cls, api, json_list):
        if isinstance(json_list, list):
            item_list = json_list
        else:
            item_list = json_list['result']['places']

        results = ResultSet()
        for obj in item_list:
            results.append(cls.parse(api, obj))
        return results

class ModelFactory(object):
    """
    Used by parsers for creating instances
    of models. You may subclass this factory
    to add your own extended models.
    """

    status = Status
    user = User
    direct_message = DirectMessage
    friendship = Friendship
    saved_search = SavedSearch
    search_results = SearchResults
    category = Category
    list = List
    relation = Relation
    relationship = Relationship

    json = JSONModel
    ids = IDModel
    place = Place
    bounding_box = BoundingBox
<|MERGE_RESOLUTION|>--- conflicted
+++ resolved
@@ -233,7 +233,6 @@
 
     @classmethod
     def parse(cls, api, json):
-<<<<<<< HEAD
         results = SearchResults()
         metadata = json['search_metadata']
         results.max_id = metadata.get('max_id')
@@ -244,31 +243,6 @@
 
         for status in json['statuses']:
             results.append(Status.parse(api, status))
-=======
-        result = cls()
-        for k, v in json.items():
-            if k == 'created_at':
-                setattr(result, k, parse_search_datetime(v))
-            elif k == 'source':
-                setattr(result, k, parse_html_value(unescape_html(v)))
-            else:
-                setattr(result, k, v)
-        return result
-
-    @classmethod
-    def parse_list(cls, api, json_list, result_set=None):
-        results = ResultSet(json_list.get('max_id',
-                            json_list.get('since_id')))
-        results.refresh_url = json_list.get('refresh_url')
-        results.next_page = json_list.get('next_page')
-        results.results_per_page = json_list.get('results_per_page')
-        results.page = json_list.get('page')
-        results.completed_in = json_list.get('completed_in')
-        results.query = json_list.get('query')
-
-        for obj in json_list['results']:
-            results.append(cls.parse(api, obj))
->>>>>>> 4d75a024
         return results
 
 
